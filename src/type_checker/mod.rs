--- conflicted
+++ resolved
@@ -106,35 +106,6 @@
     pub(crate) fn const_info(&self, qualified: &FullyQualified) -> Option<&ConstInfo<B::Field>> {
         self.constants.get(&qualified)
     }
-<<<<<<< HEAD
-
-    /// Returns the number of field elements contained in the given type.
-    // TODO: might want to memoize that at some point
-    pub(crate) fn size_of(&self, typ: &TyKind) -> usize {
-        match typ {
-            TyKind::Field => 1,
-            TyKind::Custom { module, name } => {
-                let qualified = FullyQualified::new(&module, &name);
-                let struct_info = self
-                    .struct_info(&qualified)
-                    .expect("bug in the type checker: cannot find struct info");
-
-                let mut sum = 0;
-
-                for (_, t) in &struct_info.fields {
-                    sum += self.size_of(t);
-                }
-
-                sum
-            }
-            TyKind::BigInt => 1,
-            TyKind::Array(typ, len) => (*len as usize) * self.size_of(typ),
-            TyKind::GenericArray(_, _) => unreachable!("generic arrays should have been resolved"),
-            TyKind::Bool => 1,
-        }
-    }
-=======
->>>>>>> 7e02fef4
 }
 
 impl<B: Backend> TypeChecker<B> {
